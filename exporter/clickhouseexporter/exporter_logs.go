// Copyright 2020, OpenTelemetry Authors
//
// Licensed under the Apache License, Version 2.0 (the "License");
// you may not use this file except in compliance with the License.
// You may obtain a copy of the License at
//
//     http://www.apache.org/licenses/LICENSE-2.0
//
// Unless required by applicable law or agreed to in writing, software
// distributed under the License is distributed on an "AS IS" BASIS,
// WITHOUT WARRANTIES OR CONDITIONS OF ANY KIND, either express or implied.
// See the License for the specific language governing permissions and
// limitations under the License.

package clickhouseexporter // import "github.com/open-telemetry/opentelemetry-collector-contrib/exporter/clickhouseexporter"

import (
	"context"
	"database/sql"
	"fmt"
	"time"

	_ "github.com/ClickHouse/clickhouse-go/v2" // For register database driver.
	"go.opentelemetry.io/collector/component"
	"go.opentelemetry.io/collector/pdata/pcommon"
	"go.opentelemetry.io/collector/pdata/plog"
	conventions "go.opentelemetry.io/collector/semconv/v1.6.1"
	"go.uber.org/zap"

	"github.com/open-telemetry/opentelemetry-collector-contrib/internal/coreinternal/traceutil"
)

type logsExporter struct {
	client    *sql.DB
	insertSQL string

	logger *zap.Logger
	cfg    *Config
}

func newLogsExporter(logger *zap.Logger, cfg *Config) (*logsExporter, error) {
	client, err := newClickhouseClient(cfg)
	if err != nil {
		return nil, err
	}

	return &logsExporter{
		client:    client,
		insertSQL: renderInsertLogsSQL(cfg),
		logger:    logger,
		cfg:       cfg,
	}, nil
}

func (e *logsExporter) start(ctx context.Context, _ component.Host) error {
	if err := createDatabase(ctx, e.cfg); err != nil {
		return err
	}

	if err := createLogsTable(ctx, e.cfg, e.client); err != nil {
		return err
	}
	return nil
}

// shutdown will shut down the exporter.
func (e *logsExporter) shutdown(_ context.Context) error {
	if e.client != nil {
		return e.client.Close()
	}
	return nil
}

func (e *logsExporter) pushLogsData(ctx context.Context, ld plog.Logs) error {
	start := time.Now()
	err := doWithTx(ctx, e.client, func(tx *sql.Tx) error {
		statement, err := tx.PrepareContext(ctx, e.insertSQL)
		if err != nil {
			return fmt.Errorf("PrepareContext:%w", err)
		}
		defer func() {
			_ = statement.Close()
		}()
		var serviceName string
		for i := 0; i < ld.ResourceLogs().Len(); i++ {
			logs := ld.ResourceLogs().At(i)
			res := logs.Resource()
			resAttr := attributesToMap(res.Attributes())
			if v, ok := res.Attributes().Get(conventions.AttributeServiceName); ok {
				serviceName = v.Str()
			}
			for j := 0; j < logs.ScopeLogs().Len(); j++ {
				rs := logs.ScopeLogs().At(j).LogRecords()
				for k := 0; k < rs.Len(); k++ {
					r := rs.At(k)
					logAttr := attributesToMap(r.Attributes())
					_, err = statement.ExecContext(ctx,
						r.Timestamp().AsTime(),
						traceutil.TraceIDToHexOrEmptyString(r.TraceID()),
						traceutil.SpanIDToHexOrEmptyString(r.SpanID()),
						uint32(r.Flags()),
						r.SeverityText(),
						int32(r.SeverityNumber()),
						serviceName,
						r.Body().AsString(),
						resAttr,
						logAttr,
					)
					if err != nil {
						return fmt.Errorf("ExecContext:%w", err)
					}
				}
			}
		}
		return nil
	})
	duration := time.Since(start)
	e.logger.Info("insert logs", zap.Int("records", ld.LogRecordCount()),
		zap.String("cost", duration.String()))
	return err
}

func attributesToMap(attributes pcommon.Map) map[string]string {
	m := make(map[string]string, attributes.Len())
	attributes.Range(func(k string, v pcommon.Value) bool {
		m[k] = v.AsString()
		return true
	})
	return m
}

const (
	// language=ClickHouse SQL
	createLogsTableSQL = `
CREATE TABLE IF NOT EXISTS %s (
     Timestamp DateTime64(9) CODEC(Delta, ZSTD(1)),
     TraceId String CODEC(ZSTD(1)),
     SpanId String CODEC(ZSTD(1)),
     TraceFlags UInt32 CODEC(ZSTD(1)),
     SeverityText LowCardinality(String) CODEC(ZSTD(1)),
     SeverityNumber Int32 CODEC(ZSTD(1)),
     ServiceName LowCardinality(String) CODEC(ZSTD(1)),
     Body String CODEC(ZSTD(1)),
     ResourceAttributes Map(LowCardinality(String), String) CODEC(ZSTD(1)),
     LogAttributes Map(LowCardinality(String), String) CODEC(ZSTD(1)),
     INDEX idx_trace_id TraceId TYPE bloom_filter(0.001) GRANULARITY 1,
     INDEX idx_res_attr_key mapKeys(ResourceAttributes) TYPE bloom_filter(0.01) GRANULARITY 1,
     INDEX idx_res_attr_value mapValues(ResourceAttributes) TYPE bloom_filter(0.01) GRANULARITY 1,
     INDEX idx_log_attr_key mapKeys(LogAttributes) TYPE bloom_filter(0.01) GRANULARITY 1,
     INDEX idx_log_attr_value mapValues(LogAttributes) TYPE bloom_filter(0.01) GRANULARITY 1,
     INDEX idx_body Body TYPE tokenbf_v1(32768, 3, 0) GRANULARITY 1
) ENGINE MergeTree()
%s
PARTITION BY toDate(Timestamp)
ORDER BY (ServiceName, SeverityText, toUnixTimestamp(Timestamp), TraceId)
SETTINGS index_granularity=8192, ttl_only_drop_parts = 1;
`
	// language=ClickHouse SQL
	insertLogsSQLTemplate = `INSERT INTO %s (
                        Timestamp,
                        TraceId,
                        SpanId,
                        TraceFlags,
                        SeverityText,
                        SeverityNumber,
                        ServiceName,
                        Body,
                        ResourceAttributes,
                        LogAttributes
                        ) VALUES (
                                  ?,
                                  ?,
                                  ?,
                                  ?,
                                  ?,
                                  ?,
                                  ?,
                                  ?,
                                  ?,
                                  ?
                                  )`
)

// newClickhouseClient create a clickhouse client.
func newClickhouseClient(cfg *Config) (*sql.DB, error) {
	db, err := cfg.buildDB(cfg.Database)
	if err != nil {
		return nil, err
	}
	if err != nil {
		return nil, err
	}
	return db, nil
}

<<<<<<< HEAD
func createDatabase(cfg *Config) error {
	// use default database to create new database
=======
func createDatabase(ctx context.Context, cfg *Config) error {
>>>>>>> 9e358ccd
	if cfg.Database == defaultDatabase {
		return nil
	}

	db, err := cfg.buildDB(defaultDatabase)
	if err != nil {
		return err
	}
	if err != nil {
		return fmt.Errorf("sql.Open:%w", err)
	}
	defer func() {
		_ = db.Close()
	}()
	query := fmt.Sprintf("CREATE DATABASE IF NOT EXISTS %s", cfg.Database)
	_, err = db.ExecContext(ctx, query)
	if err != nil {
		return fmt.Errorf("create database:%w", err)
	}
	return nil
}

func createLogsTable(ctx context.Context, cfg *Config, db *sql.DB) error {
	if _, err := db.ExecContext(ctx, renderCreateLogsTableSQL(cfg)); err != nil {
		return fmt.Errorf("exec create logs table sql: %w", err)
	}
	return nil
}

func renderCreateLogsTableSQL(cfg *Config) string {
	var ttlExpr string
	if cfg.TTLDays > 0 {
		ttlExpr = fmt.Sprintf(`TTL toDateTime(Timestamp) + toIntervalDay(%d)`, cfg.TTLDays)
	}
	return fmt.Sprintf(createLogsTableSQL, cfg.LogsTableName, ttlExpr)
}

func renderInsertLogsSQL(cfg *Config) string {
	return fmt.Sprintf(insertLogsSQLTemplate, cfg.LogsTableName)
}

func doWithTx(_ context.Context, db *sql.DB, fn func(tx *sql.Tx) error) error {
	tx, err := db.Begin()
	if err != nil {
		return fmt.Errorf("db.Begin: %w", err)
	}
	defer func() {
		_ = tx.Rollback()
	}()
	if err := fn(tx); err != nil {
		return err
	}
	return tx.Commit()
}<|MERGE_RESOLUTION|>--- conflicted
+++ resolved
@@ -193,12 +193,8 @@
 	return db, nil
 }
 
-<<<<<<< HEAD
-func createDatabase(cfg *Config) error {
+func createDatabase(ctx context.Context, cfg *Config) error {
 	// use default database to create new database
-=======
-func createDatabase(ctx context.Context, cfg *Config) error {
->>>>>>> 9e358ccd
 	if cfg.Database == defaultDatabase {
 		return nil
 	}
